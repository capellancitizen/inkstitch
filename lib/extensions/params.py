--- conflicted
+++ resolved
@@ -3,89 +3,21 @@
 from collections import defaultdict
 from copy import copy
 from itertools import groupby
-<<<<<<< HEAD
 import json
 import os
 import sys
-from threading import Thread, Event
-import traceback
-=======
-import os
-import sys
->>>>>>> 3cfda3c0
+
 
 import wx
 from wx.lib.scrolledpanel import ScrolledPanel
 
 from ..commands import is_command
 from ..elements import EmbroideryElement, Fill, AutoFill, Stroke, SatinColumn
-<<<<<<< HEAD
-from ..i18n import _
 from ..simulator import EmbroiderySimulator
-from ..stitch_plan import patches_to_stitch_plan
-from ..utils import get_resource_dir
-from .base import InkstitchExtension
-
-
-def presets_path():
-    try:
-        import appdirs
-        config_path = appdirs.user_config_dir('inkstitch')
-    except ImportError:
-        config_path = os.path.expanduser('~/.inkstitch')
-
-    if not os.path.exists(config_path):
-        os.makedirs(config_path)
-    return os.path.join(config_path, 'presets.json')
-
-
-def load_presets():
-    try:
-        with open(presets_path(), 'r') as presets:
-            presets = json.load(presets)
-            return presets
-    except IOError:
-        return {}
-
-
-def save_presets(presets):
-    with open(presets_path(), 'w') as presets_file:
-        json.dump(presets, presets_file)
-
-
-def load_preset(name):
-    return load_presets().get(name)
-
-
-def save_preset(name, data):
-    presets = load_presets()
-    presets[name] = data
-    save_presets(presets)
-
-
-def delete_preset(name):
-    presets = load_presets()
-    presets.pop(name, None)
-    save_presets(presets)
-
-
-def confirm_dialog(parent, question, caption='ink/stitch'):
-    dlg = wx.MessageDialog(parent, question, caption, wx.YES_NO | wx.ICON_QUESTION)
-    result = dlg.ShowModal() == wx.ID_YES
-    dlg.Destroy()
-    return result
-
-
-def info_dialog(parent, message, caption='ink/stitch'):
-    dlg = wx.MessageDialog(parent, message, caption, wx.OK | wx.ICON_INFORMATION)
-    dlg.ShowModal()
-    dlg.Destroy()
-=======
 from ..gui import PresetsPanel, SimulatorPreview
 from ..i18n import _
 from ..utils import get_resource_dir
 from .base import InkstitchExtension
->>>>>>> 3cfda3c0
 
 
 class ParamsTab(ScrolledPanel):
