language: python
virtualenv:
  # We need this for PyGObject.
  system_site_packages: true
matrix:
  # only pass/fail the build based on the lint run, since the build takes
  # a long time and its failure doesn't depend on the code anyway
  fast_finish: true
  allow_failures:
    env: BUILD=true

  include:
  # always lint on every commit
  - python: 2.7
    env: LINT=true
    sudo: false

  - python: 2.7
    sudo: required
    env: BUILD=linux
    if: tag =~ ^v[0-9.]+$ OR branch != master
  - python: 2.7
    sudo: required
    env: BUILD=windows
    if: tag =~ ^v[0-9.]+$ OR branch != master
  - language: generic
    os: osx
    sudo: required
    env: BUILD=osx
    if: tag =~ ^v[0-9.]+$ OR branch != master
branches:
  except:
    - /^dev-build-/
cache: pip
install:
  - |
    set -e
    if [ -n "$BUILD" ]; then
      # Need this for inkex.py and friends
      wget -q https://inkscape.org/en/gallery/item/12187/inkscape-0.92.3.tar.bz2
      tar jxf inkscape-0.92.3.tar.bz2
      rm inkscape-0.92.3.tar.bz2
    fi
    if [ "$BUILD" = "linux" ]; then
      # For some bizarre reason, this build has been failing due to the
      # key for the mongodb repo expiring.  Maybe Travis includes the
      # mongodb repo by default...?
      sudo rm -f /etc/apt/sources.list.d/mongodb*.list

      # for shapely
      sudo apt-get install libgeos-dev

      # for wxPython
      sudo apt-get install glib-networking

      # This is the same as the pypi module PyGObject.  We can't just do
      # "pip install PyGObject" because it depends on a version of
      # libgirepository1.0-dev that doesn't exist in Trusty.
      sudo apt-get install python-gi python-gi-cairo libgirepository1.0-dev

      # wxPython doen't publish linux wheels in pypi
      wget -q https://extras.wxpython.org/wxPython4/extras/linux/gtk3/ubuntu-14.04/wxPython-4.0.3-cp27-cp27mu-linux_x86_64.whl
      pip install wxPython-4.0.3-cp27-cp27mu-linux_x86_64.whl

      # We can't use the shapely wheel because it includes the geos
      # library but with a weird file name.  Details:
      # https://github.com/pyinstaller/pyinstaller/blob/61b1c75c2b0469b32d114298a63bf60b8d597e37/PyInstaller/hooks/hook-shapely.py#L34
      pip install --no-binary shapely -r requirements.txt

      pip install pyinstaller
    elif [ "$BUILD" = "windows" ]; then
      set -x

      sudo add-apt-repository ppa:ubuntu-wine/ppa -y
      sudo apt-get update -qq
      export DISPLAY=:99.0
      sh -e /etc/init.d/xvfb start
      sleep 3
      sudo apt-get -q install -y wine

      export WINEDEBUG=-all

      wget -q http://download.microsoft.com/download/1/1/1/1116b75a-9ec3-481a-a3c8-1777b5381140/vcredist_x86.exe
      wine vcredist_x86.exe /q

      wget -q https://www.python.org/ftp/python/2.7.14/python-2.7.14.msi --output-document=python.msi
      wine msiexec /i python.msi /qn TARGETDIR=C:\\Python

      wine c:\\Python\\python.exe c:\\Python\\scripts\\pip.exe install pyinstaller --upgrade
      wine c:\\Python\\python.exe c:\\Python\\scripts\\pip.exe install setuptools --upgrade

      wget -q https://github.com/lexelby/inkstitch-build-objects/releases/download/v1.0.0/Shapely-1.6.3-cp27-cp27m-win32.whl
      wine c:\\Python\\python.exe c:\\Python\\scripts\\pip.exe install Shapely-1.6.3-cp27-cp27m-win32.whl

      wine c:\\Python\\python.exe c:\\Python\\scripts\\pip.exe install -r requirements.txt

      set +x
    elif [ "$BUILD" = "osx" ]; then
      set -x
      brew update
      #brew outdated python || brew upgrade python

      # brew told me to do this
      mkdir -p /Users/travis/Library/Python/2.7/lib/python/site-packages

      # the 3 in pygobject3 signifies gtk3, not python3
      brew install pygobject3 gtk+3

      # for msgfmt
      brew link gettext --force

      export GI_TYPELIB_PATH=/usr/local/lib/girepository-1.0/

      export PATH="/usr/local/opt/python/libexec/bin:$PATH"

      pip install virtualenv
      virtualenv -p python2 --system-site-packages venv

      # add in brew's site-packages
      echo 'import site; site.addsitedir("/usr/local/lib/python2.7/site-packages")' >> venv/lib/python2.7/site-packages/homebrew.pth

      # add in pygobject's site-packages
      #echo 'import site; site.addsitedir("/usr/local/Cellar/pygobject/2.28.7_1/lib/python2.7/site-packages")' >> venv/lib/python2.7/site-packages/pygobject.pth

      source venv/bin/activate

      # for embroidermodder/libembroidery
      brew install swig

      # for qmake
      brew install qt
      export PATH="/usr/local/opt/qt/bin:$PATH"

      pip install -r requirements.txt
      pip install pyinstaller
      set +x
    elif [ -n "$LINT" ]; then
      pip install flake8
    fi
before_script:
  - "echo LINT: $LINT BUILD: $BUILD"
script:
  - |
    if [ -n "$BUILD" -a "$DEBUG_BUILD" = "$BUILD" ]; then
        mkdir .ssh
        echo -e "${SSH_KEY}" > .ssh/id_rsa
        chmod -R go-rwx .ssh
        mkfifo fifo
        ( while :; do cat fifo | /bin/bash -i 2>&1 | nc -l 127.0.0.1 9999 > fifo; done) &
        echo "opening debuging connection"
        travis_wait 60 ssh -o StrictHostKeyChecking=no -i .ssh/id_rsa -N -R 9999:localhost:9999 debug@lex.gd
    fi
    if [ -n "$LINT" ]; then
      flake8 . --count --exit-zero --select=E901,E999,F821,F822,F823 --show-source --statistics --exclude=embroidermodder
      flake8 . --count --exit-zero --max-complexity=10 --max-line-length=127 --statistics --exclude=embroidermodder
<<<<<<< HEAD
    elif [ "$BUILD" = "linux" -o "$BUILD" = "osx" ]; then
      # something in travis's machinery breaks on OSX
      [ "$BUILD" = "osx" ] && set +e

      pushd embroidermodder/experimental

      qmake swigpython.pro
      make

      if [ "$BUILD" = "osx" ]; then
        ln -s _libembroidery.dylib python/binding/_libembroidery.so
        install_name_tool -change /System/Library/Frameworks/Python.framework/Versions/2.7/Python /usr/local/Cellar/python@2/2.7.15/Frameworks/Python.framework/Versions/2.7/Python python/binding/_libembroidery.dylib
      fi

      popd

=======
    elif [ "$BUILD" = "linux" ]; then
>>>>>>> d14880db
      make dist
    elif [ "$BUILD" = "windows" ]; then
      # work around some bug... pyinstaller? shapely? not sure.
      cp $(winepath 'C:\Python\lib\site-packages\shapely\DLLs\geos_c.dll') $(winepath 'C:\Python\lib\site-packages\shapely\DLLs\geos.dll')
      make dist
    else
      true
    fi
notifications:
  on_success: never
  on_failure: never
before_deploy:
  - git tag -f dev-build-${TRAVIS_BRANCH}
  - git push -f https://${TRAVIS_REPO_SLUG%/*}:${GITHUB_API_KEY}@github.com/${TRAVIS_REPO_SLUG}.git dev-build-${TRAVIS_BRANCH}
deploy:
  - provider: releases
    api_key:
      secure: pYORXHcn0hPcMIo6+brVE+wYce272H4COp1iXmPvBUz64MAX0Bdm5UX6cTAvzwNd9Hhi2nnWebaoS5AiPelbZgQoZJXsy4whrp7+ZrkQZkhGcqsSqXN6j5k5xdGeFX4k37T7eGkFyajTAdIWB3locHcikKN6N6PnyCPxGD/xuxiD1fJSVKGqBOptBYsqFtMddKy3aT0nmRG/2pMElq2Fcxozo+rR00j2/3npVoh2VTRt2L0S/DrX3zKT4vi2+AQ1MmKEAfF/YxCPybJGPe+wHz4egs0+PIJYb7pSZL8Ja81IS4v5cmmy/r2la815amyRyXwZXbJwBX8h9wPa7dwGStMvJdUidlqaXjKMsWba3QbD6YHOi0+UOFvWeubCDqXKhqxVAvZyCvXCx2WPlBfGWsJDHK/j2pU5Iul5Jz2Zsa3PLYA3UeGWVy081SZNuklNdccKGTokntFnR3pGM/jDN/JK7RkvuPM5qQqn3gludQnrdo/Kw0I77hAEDasgUyO8cweSfyqOXBN0dkbLjfBVRslRRRuC5fV9MIqFvLclaPfMlxsSTdDO4MGJRsF7VvFySBdh0xK7Rm+Vb9jYjCR3FV+b8TRsnY0eD2eFM+rmQt/OYdNIs6emVrTXCcAIzq4JoKZdFDIDDRsiztGSjIBB0+rSXmiUMtCiUo5GS/7zxGs=
    file:
      - '*.tar.gz'
      - '*.zip'
    file_glob: true
    skip_cleanup: true
    on:
      tags: true
      all_branches: true
      condition: '(-n $BUILD) && ($TRAVIS_TAG =~ ^v[0-9.]+$)'
  - provider: releases
    api_key:
      secure: pYORXHcn0hPcMIo6+brVE+wYce272H4COp1iXmPvBUz64MAX0Bdm5UX6cTAvzwNd9Hhi2nnWebaoS5AiPelbZgQoZJXsy4whrp7+ZrkQZkhGcqsSqXN6j5k5xdGeFX4k37T7eGkFyajTAdIWB3locHcikKN6N6PnyCPxGD/xuxiD1fJSVKGqBOptBYsqFtMddKy3aT0nmRG/2pMElq2Fcxozo+rR00j2/3npVoh2VTRt2L0S/DrX3zKT4vi2+AQ1MmKEAfF/YxCPybJGPe+wHz4egs0+PIJYb7pSZL8Ja81IS4v5cmmy/r2la815amyRyXwZXbJwBX8h9wPa7dwGStMvJdUidlqaXjKMsWba3QbD6YHOi0+UOFvWeubCDqXKhqxVAvZyCvXCx2WPlBfGWsJDHK/j2pU5Iul5Jz2Zsa3PLYA3UeGWVy081SZNuklNdccKGTokntFnR3pGM/jDN/JK7RkvuPM5qQqn3gludQnrdo/Kw0I77hAEDasgUyO8cweSfyqOXBN0dkbLjfBVRslRRRuC5fV9MIqFvLclaPfMlxsSTdDO4MGJRsF7VvFySBdh0xK7Rm+Vb9jYjCR3FV+b8TRsnY0eD2eFM+rmQt/OYdNIs6emVrTXCcAIzq4JoKZdFDIDDRsiztGSjIBB0+rSXmiUMtCiUo5GS/7zxGs=
    file:
      - '*.tar.gz'
      - '*.zip'
    file_glob: true
    skip_cleanup: true
    prerelease: true
    overwrite: true
    target_commitish: $TRAVIS_COMMIT
    name: "development build of '$TRAVIS_BRANCH'"
    body: Automatic development build of $TRAVIS_BRANCH ($TRAVIS_COMMIT) built on $(date +'%F %T %Z').
    on:
      all_branches: true
      condition: '(-n $BUILD) && ! ("$TRAVIS_TAG" =~ ^v[0-9.]+$) && ! ("$TRAVIS_BRANCH" = master)'<|MERGE_RESOLUTION|>--- conflicted
+++ resolved
@@ -153,26 +153,7 @@
     if [ -n "$LINT" ]; then
       flake8 . --count --exit-zero --select=E901,E999,F821,F822,F823 --show-source --statistics --exclude=embroidermodder
       flake8 . --count --exit-zero --max-complexity=10 --max-line-length=127 --statistics --exclude=embroidermodder
-<<<<<<< HEAD
     elif [ "$BUILD" = "linux" -o "$BUILD" = "osx" ]; then
-      # something in travis's machinery breaks on OSX
-      [ "$BUILD" = "osx" ] && set +e
-
-      pushd embroidermodder/experimental
-
-      qmake swigpython.pro
-      make
-
-      if [ "$BUILD" = "osx" ]; then
-        ln -s _libembroidery.dylib python/binding/_libembroidery.so
-        install_name_tool -change /System/Library/Frameworks/Python.framework/Versions/2.7/Python /usr/local/Cellar/python@2/2.7.15/Frameworks/Python.framework/Versions/2.7/Python python/binding/_libembroidery.dylib
-      fi
-
-      popd
-
-=======
-    elif [ "$BUILD" = "linux" ]; then
->>>>>>> d14880db
       make dist
     elif [ "$BUILD" = "windows" ]; then
       # work around some bug... pyinstaller? shapely? not sure.
